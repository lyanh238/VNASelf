--- conflicted
+++ resolved
@@ -1,19 +1,9 @@
-<<<<<<< HEAD
-# ViCare - Multi-Agent Calendar Assistant
-=======
-# ViCare - Multi-Agent Health & Calendar Assistant (Still working on it while I’m an intern )
->>>>>>> 61174e53
+# VNASelf - Multi-Agent Individual Assistant (Still working on it while I’m an intern )
 
 <p align="center">
-  <img src="change/qai_gen.png" alt="ViCare Logo" width="200" height="200"/>
+  <img src="change/qai_gen.png" alt="VNASelf Logo" width="200" height="200"/>
 </p>
 
-<<<<<<< HEAD
-A sophisticated multi-agent system for Google Calendar integration, featuring both web interface and command-line access.
-
-##  Features
-
-=======
 A basic multi-agent system that combines AI-powered health consultation with Google Calendar integration, featuring both a web interface and command-line access. If anyone wonders why my project name sounds similar to another project or organization on GitHub, please forgive me — I just picked a random name and went with it.
 
 
@@ -25,7 +15,6 @@
 - **Medical Guidance**: General medical information and guidance -> i haven't added RAG yet
 - **Wellness Tips**: Diet, exercise, and lifestyle recommendations -> simple LLM task
 
->>>>>>> 61174e53
 ### Calendar Management
 - **Event Creation**: Schedule appointments and meetings
 - **Event Management**: Update, delete, and move calendar events
@@ -42,7 +31,7 @@
 ##  Architecture
 
 ```
-ViCare Application
+VNASelf Application
 ├── Web Interface (Streamlit)
 │   ├── User Input Processing
 │   ├── Real-time Chat Interface
